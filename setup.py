--- conflicted
+++ resolved
@@ -9,18 +9,7 @@
 with io.open('README.rst', encoding='utf-8') as readme:
 	long_description = readme.read()
 
-<<<<<<< HEAD
-needs_pytest = {'pytest', 'test'}.intersection(sys.argv)
-pytest_runner = ['pytest_runner'] if needs_pytest else []
-needs_sphinx = {'release', 'build_sphinx', 'upload_docs'}.intersection(sys.argv)
-sphinx = ['sphinx', 'rst.linker'] if needs_sphinx else []
-needs_wheel = {'release', 'bdist_wheel'}.intersection(sys.argv)
-wheel = ['wheel'] if needs_wheel else []
-
 name = 'openpack'
-=======
-name = 'skeleton'
->>>>>>> 34958ccc
 description = ''
 nspkg_technique = 'native'
 """
@@ -31,11 +20,13 @@
 params = dict(
 	name=name,
 	use_scm_version=True,
-	author="Christian Wyglendowski (YouGov), Jason R. Coombs (YouGov)",
+	author="YouGov, Plc.",
 	author_email="open.source@yougov.com",
+	maintainer="Jason R. Coombs",
+	maintainer_email="jaraco@jaraco.com",
 	description=description or name,
 	long_description=long_description,
-	url="https://github.com/jaraco/" + name,
+	url="https://github.com/yougov/" + name,
 	packages=setuptools.find_packages(),
 	include_package_data=True,
 	namespace_packages=(
