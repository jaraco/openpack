#!/usr/bin/env python3
# -*- coding: utf-8 -*-

extensions = [
    'sphinx.ext.autodoc',
    'jaraco.packaging.sphinx',
<<<<<<< HEAD
    'rst.linker',
=======
>>>>>>> b4f0ae62
]

master_doc = "index"

# Link dates and other references in the changelog
extensions += ['rst.linker']
link_files = {
    '../CHANGES.rst': dict(
        using=dict(GH='https://github.com'),
        replace=[
            dict(
                pattern=r'(Issue #|\B#)(?P<issue>\d+)',
                url='{package_url}/issues/{issue}',
            ),
            dict(
                pattern=r'(?m:^((?P<scm_version>v?\d+(\.\d+){1,2}))\n[-=]+\n)',
                with_scm='{text}\n{rev[timestamp]:%d %b %Y}\n',
            ),
            dict(
                pattern=r'PEP[- ](?P<pep_number>\d+)',
                url='https://peps.python.org/pep-{pep_number:0>4}/',
            ),
        ],
    )
}

# Be strict about any broken references
nitpicky = True

# Include Python intersphinx mapping to prevent failures
# jaraco/skeleton#51
extensions += ['sphinx.ext.intersphinx']
intersphinx_mapping = {
    'python': ('https://docs.python.org/3', None),
}

# Preserve authored syntax for defaults
autodoc_preserve_defaults = True<|MERGE_RESOLUTION|>--- conflicted
+++ resolved
@@ -4,10 +4,6 @@
 extensions = [
     'sphinx.ext.autodoc',
     'jaraco.packaging.sphinx',
-<<<<<<< HEAD
-    'rst.linker',
-=======
->>>>>>> b4f0ae62
 ]
 
 master_doc = "index"
